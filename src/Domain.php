<?php

/**
 * PHP Domain Parser: Public Suffix List based URL parsing.
 *
 * @see http://github.com/jeremykendall/php-domain-parser for the canonical source repository
 *
 * @copyright Copyright (c) 2017 Jeremy Kendall (http://jeremykendall.net)
 *
 * For the full copyright and license information, please view the LICENSE
 * file that was distributed with this source code.
 */

declare(strict_types=1);

namespace Pdp;

use JsonSerializable;
use Pdp\Exception\CouldNotResolvePublicSuffix;
use Pdp\Exception\CouldNotResolveSubDomain;
use Pdp\Exception\InvalidLabel;
use Pdp\Exception\InvalidLabelKey;
use TypeError;
use function array_count_values;
use function array_keys;
use function array_reverse;
use function array_slice;
use function array_unshift;
use function count;
use function explode;
use function gettype;
use function implode;
use function in_array;
use function ksort;
use function preg_match;
use function sprintf;
use function strlen;
use function strpos;
use function substr;
use const IDNA_DEFAULT;

/**
 * Domain Value Object.
 *
 * WARNING: "Some people use the PSL to determine what is a valid domain name
 * and what isn't. This is dangerous, particularly in these days where new
 * gTLDs are arriving at a rapid pace, if your software does not regularly
 * receive PSL updates, it will erroneously think new gTLDs are not
 * valid. The DNS is the proper source for this innormalizeion. If you must use
 * it for this purpose, please do not bake static copies of the PSL into your
 * software with no update mechanism."
 */
final class Domain implements DomainInterface, JsonSerializable
{
    use IDNAConverterTrait;

    /**
     * @internal
     */
    const REGEXP_IDN_PATTERN = '/[^\x20-\x7f]/';

    /**
     * @var string|null
     */
    private $domain;

    /**
     * @var string[]
     */
    private $labels;

    /**
     * @var PublicSuffix
     */
    private $publicSuffix;

    /**
     * @var string|null
     */
    private $registrableDomain;

    /**
     * @var string|null
     */
    private $subDomain;
    
    /**
     * @var int
     */
    private $asciiIDNAOption = IDNA_DEFAULT;
    
    /**
     * @var int
     */
    private $unicodeIDNAOption = IDNA_DEFAULT;
    
    /**
     * @var bool
    */
    private $isTransitionalDifferent;
    
    /**
     * {@inheritdoc}
     */
    public static function __set_state(array $properties): self
    {
        return new self(
            $properties['domain'],
            $properties['publicSuffix'],
            $properties['asciiIDNAOption'] ?? IDNA_DEFAULT,
            $properties['unicodeIDNAOption'] ?? IDNA_DEFAULT
        );
    }
    
    /**
     * New instance.
     * @param null|mixed        $domain
     * @param null|PublicSuffix $publicSuffix
     * @param int               $asciiIDNAOption
     * @param int               $unicodeIDNAOption
     */
    public function __construct(
        $domain = null,
        PublicSuffix $publicSuffix = null,
        int $asciiIDNAOption = IDNA_DEFAULT,
        int $unicodeIDNAOption = IDNA_DEFAULT
    ) {
        $this->asciiIDNAOption = $asciiIDNAOption;
        $this->unicodeIDNAOption = $unicodeIDNAOption;
        $this->labels = $this->setLabels($domain, $asciiIDNAOption, $unicodeIDNAOption);
        $this->isTransitionalDifferent = $this->hasTransitionalDifference($domain);
        if ([] !== $this->labels) {
            $this->domain = implode('.', array_reverse($this->labels));
        }
        $this->publicSuffix = $this->setPublicSuffix(
            $publicSuffix ?? new PublicSuffix(null, '', $asciiIDNAOption, $unicodeIDNAOption)
        );
        $this->registrableDomain = $this->setRegistrableDomain();
        $this->subDomain = $this->setSubDomain();
    }
    
    /**
     * Sets the public suffix domain part.
     *
     * @param PublicSuffix $publicSuffix
     *
     * @throws CouldNotResolvePublicSuffix If the public suffic can not be attached to the domain
     *
     * @return PublicSuffix
     */
    private function setPublicSuffix(PublicSuffix $publicSuffix): PublicSuffix
    {
        if (null === $publicSuffix->getContent()) {
            return $publicSuffix;
        }

        if (!$this->isResolvable()) {
            throw new CouldNotResolvePublicSuffix(sprintf('The domain `%s` can not contain a public suffix', $this->domain));
        }

        $publicSuffix = $this->normalize($publicSuffix);
        $psContent = $publicSuffix->getContent();
        if ($this->domain === $psContent) {
            throw new CouldNotResolvePublicSuffix(sprintf('The public suffix `%s` can not be equal to the domain name `%s`', $psContent, $this->domain));
        }

        if ('.'.$psContent !== substr($this->domain, - strlen($psContent) - 1)) {
            throw new CouldNotResolvePublicSuffix(sprintf('The public suffix `%s` can not be assign to the domain name `%s`', $psContent, $this->domain));
        }

        return $publicSuffix;
    }

    /**
     * Normalize the domain name encoding content.
     *
     * @param PublicSuffix $subject
     *
     * @return PublicSuffix
     */
    private function normalize(PublicSuffix $subject): PublicSuffix
    {
        if (null === $this->domain || null === $subject->getContent()) {
            return $subject;
        }

        if (!preg_match(self::REGEXP_IDN_PATTERN, $this->domain)) {
            return $subject->toAscii();
        }

        return $subject->toUnicode();
    }

    /**
     * Computes the registrable domain part.
     *
     * @return string|null
     */
    private function setRegistrableDomain()
    {
        if (null === $this->publicSuffix->getContent()) {
            return null;
        }

        return implode('.', array_slice(
            explode('.', $this->domain),
            count($this->labels) - count($this->publicSuffix) - 1
        ));
    }

    /**
     * Computes the sub domain part.
     *
     * @return string|null
     */
    private function setSubDomain()
    {
        if (null === $this->registrableDomain) {
            return null;
        }

        $nbLabels = count($this->labels);
        $nbRegistrableLabels = count($this->publicSuffix) + 1;
        if ($nbLabels === $nbRegistrableLabels) {
            return null;
        }

        return implode('.', array_slice(
            explode('.', $this->domain),
            0,
            $nbLabels - $nbRegistrableLabels
        ));
    }

    /**
     * {@inheritdoc}
     */
    public function getIterator()
    {
        foreach ($this->labels as $offset => $label) {
            yield $label;
        }
    }

    /**
     * {@inheritdoc}
     */
    public function jsonSerialize()
    {
        return $this->__debugInfo();
    }

    /**
     * {@inheritdoc}
     */
    public function __debugInfo()
    {
        return  [
            'domain' => $this->domain,
            'registrableDomain' => $this->registrableDomain,
            'subDomain' => $this->subDomain,
            'publicSuffix' => $this->publicSuffix->getContent(),
            'isKnown' => $this->isKnown(),
            'isICANN' => $this->isICANN(),
            'isPrivate' => $this->isPrivate(),
        ];
    }

    /**
     * {@inheritdoc}
     */
    public function count()
    {
        return count($this->labels);
    }

    /**
     * {@inheritdoc}
     */
    public function getContent()
    {
        return $this->domain;
    }

    /**
     * {@inheritdoc}
     */
    public function __toString()
    {
        return (string) $this->domain;
    }

    /**
     * Returns the full domain name.
     *
     * DEPRECATION WARNING! This method will be removed in the next major point release
     *
     * @deprecated 5.3 deprecated
     * @see Domain::getContent
     *
     * This method should return null on seriously malformed domain name
     *
     * @return string|null
     */
    public function getDomain()
    {
        return $this->getContent();
    }

    /**
     * {@inheritdoc}
     */
    public function getLabel(int $key)
    {
        if ($key < 0) {
            $key += count($this->labels);
        }

        return $this->labels[$key] ?? null;
    }

    /**
     * {@inheritdoc}
     */
    public function keys(string $label): array
    {
        return array_keys($this->labels, $label, true);
    }

    /**
<<<<<<< HEAD
     * Returns the object labels.
     */
    public function labels(): array
    {
        return $this->labels;
    }

    /**
     * Set IDNA_* options for functions idn_to_ascii.
=======
     * Gets conversion options for idn_to_ascii.
     *
     * combination of IDNA_* constants (except IDNA_ERROR_* constants).
>>>>>>> 4358200c
     *
     * @see https://www.php.net/manual/en/intl.constants.php
     *
     * @return int
     */
    public function getAsciiIDNAOption(): int
    {
        return $this->asciiIDNAOption;
    }
    
    /**
     * Gets conversion options for idn_to_utf8.
     *
     * combination of IDNA_* constants (except IDNA_ERROR_* constants).
     *
     * @see https://www.php.net/manual/en/intl.constants.php
     *
     * @return int
     */
    public function getUnicodeIDNAOption(): int
    {
        return $this->unicodeIDNAOption;
    }
    
    /**
     * Returns true if domain contains deviation characters.
     *
     * @see http://unicode.org/reports/tr46/#Transition_Considerations
     *
     * @return bool
     */
    public function isTransitionalDifferent(): bool
    {
        return $this->isTransitionalDifferent;
    }

    /**
     * Returns the registrable domain.
     *
     * The registered or registrable domain is the public suffix plus one additional label.
     *
     * This method returns null if the registrable domain is equal to the public suffix.
     *
     * @return string|null registrable domain
     */
    public function getRegistrableDomain()
    {
        return $this->registrableDomain;
    }

    /**
     * Returns the sub domain.
     *
     * The sub domain represents the remaining labels without the registrable domain.
     *
     * This method returns null if the registrable domain is null
     * This method returns null if the registrable domain is equal to the public suffix
     *
     * @return string|null registrable domain
     */
    public function getSubDomain()
    {
        return $this->subDomain;
    }

    /**
     * Returns the public suffix.
     *
     * @return string|null
     */
    public function getPublicSuffix()
    {
        return $this->publicSuffix->getContent();
    }

    /**
     * Tells whether the given domain can be resolved.
     *
     * A domain is resolvable if:
     *     - it contains at least 2 labels
     *     - it is not a absolute domain (end with a '.' character)
     *
     * @return bool
     */
    public function isResolvable(): bool
    {
        return 1 < count($this->labels) && '.' !== substr($this->domain, -1, 1);
    }

    /**
     * Tells whether the public suffix has a matching rule in a Public Suffix List.
     *
     * @return bool
     */
    public function isKnown(): bool
    {
        return $this->publicSuffix->isKnown();
    }

    /**
     * Tells whether the public suffix has a matching rule in a Public Suffix List ICANN Section.
     *
     * @return bool
     */
    public function isICANN(): bool
    {
        return $this->publicSuffix->isICANN();
    }

    /**
     * Tells whether the public suffix has a matching rule in a Public Suffix List Private Section.
     *
     * @return bool
     */
    public function isPrivate(): bool
    {
        return $this->publicSuffix->isPrivate();
    }

    /**
     * {@inheritdoc}
     */
    public function toAscii()
    {
        if (null === $this->domain) {
            return $this;
        }

        $domain = $this->idnToAscii($this->domain, $this->asciiIDNAOption);
        if ($domain === $this->domain) {
            return $this;
        }

        return new self($domain, $this->publicSuffix, $this->asciiIDNAOption, $this->unicodeIDNAOption);
    }

    /**
     * {@inheritdoc}
     */
    public function toUnicode()
    {
        if (null === $this->domain || false === strpos($this->domain, 'xn--')) {
            return $this;
        }

        return new self(
            $this->idnToUnicode($this->domain, $this->unicodeIDNAOption),
            $this->publicSuffix,
            $this->asciiIDNAOption,
            $this->unicodeIDNAOption
        );
    }

    /**
     * Returns a Domain object with a new resolve public suffix.
     *
     * The Public Suffix must be valid for the given domain name.
     * ex: if the domain name is www.ulb.ac.be the only valid public suffixes
     * are: be, ac.be, ulb.ac.be, or the null public suffix. Any other public
     * suffix will throw an Exception.
     *
     * This method MUST retain the state of the current instance, and return
     * an instance that contains the modified Public Suffix Information.
     *
     * @param mixed $publicSuffix
     *
     * @return self
     */
    public function resolve($publicSuffix): self
    {
        if (!$publicSuffix instanceof PublicSuffix) {
            $publicSuffix = new PublicSuffix(
                $publicSuffix,
                '',
                $this->asciiIDNAOption,
                $this->unicodeIDNAOption
            );
        }

        $publicSuffix = $this->normalize($publicSuffix);
        if ($this->publicSuffix == $publicSuffix) {
            return $this;
        }

        return new self($this->domain, $publicSuffix, $this->asciiIDNAOption, $this->unicodeIDNAOption);
    }

    /**
     * Returns an instance with the specified public suffix added.
     *
     * This method MUST retain the state of the current instance, and return
     * an instance that contains the new public suffix
     *
     * If the domain already has a public suffix it will be replaced by the new value
     * otherwise the public suffix content is added to or remove from the current domain.
     *
     * @param mixed $publicSuffix
     *
     * @return self
     */
    public function withPublicSuffix($publicSuffix): self
    {
        if (!$publicSuffix instanceof PublicSuffix) {
            $publicSuffix = new PublicSuffix(
                $publicSuffix,
                '',
                $this->asciiIDNAOption,
                $this->unicodeIDNAOption
            );
        }

        $publicSuffix = $this->normalize($publicSuffix);
        if ($this->publicSuffix == $publicSuffix) {
            return $this;
        }

        $domain = implode('.', array_reverse(array_slice($this->labels, count($this->publicSuffix))));
        if (null === $publicSuffix->getContent()) {
            return new self($domain, null, $this->asciiIDNAOption, $this->unicodeIDNAOption);
        }

        return new self(
            $domain.'.'.$publicSuffix->getContent(),
            $publicSuffix,
            $this->asciiIDNAOption,
            $this->unicodeIDNAOption
        );
    }


    /**
     * Returns an instance with the specified sub domain added.
     *
     * This method MUST retain the state of the current instance, and return
     * an instance that contains the new sub domain
     *
     * @param mixed $subDomain the subdomain to add
     *
     * @throws CouldNotResolveSubDomain If the Sub domain can not be added to the current Domain
     *
     * @return self
     */
    public function withSubDomain($subDomain): self
    {
        if (null === $this->registrableDomain) {
            throw new CouldNotResolveSubDomain('A subdomain can not be added to a domain without a registrable domain part.');
        }

        $subDomain = $this->normalizeContent($subDomain);
        if ($this->subDomain === $subDomain) {
            return $this;
        }

        if (null === $subDomain) {
            return new self(
                $this->registrableDomain,
                $this->publicSuffix,
                $this->asciiIDNAOption,
                $this->unicodeIDNAOption
            );
        }

        return new self(
            $subDomain.'.'.$this->registrableDomain,
            $this->publicSuffix,
            $this->asciiIDNAOption,
            $this->unicodeIDNAOption
        );
    }

    /**
     * Filter a subdomain to update the domain part.
     *
     * @param mixed $domain
     *
     * @throws TypeError if the domain can not be converted
     *
     * @return string|null
     */
    private function normalizeContent($domain)
    {
        if ($domain instanceof DomainInterface) {
            $domain = $domain->getContent();
        }

        if (null === $domain) {
            return $domain;
        }

        if (!is_scalar($domain) && !method_exists($domain, '__toString')) {
            throw new TypeError(sprintf('The domain or label must be a scalar, a stringable object or NULL, `%s` given', gettype($domain)));
        }

        $domain = (string) $domain;
        if (null === $this->domain) {
            return $domain;
        }

        if (preg_match(self::REGEXP_IDN_PATTERN, $this->domain)) {
            return $this->idnToUnicode($domain, $this->unicodeIDNAOption);
        }

        return $this->idnToAscii($domain, $this->asciiIDNAOption);
    }

    /**
     * Prepends a label to the domain.
     *
     * @see ::withLabel
     *
     * @param mixed $label
     *
     * @return self
     */
    public function prepend($label): self
    {
        return $this->withLabel(count($this->labels), $label);
    }

    /**
     * Appends a label to the domain.
     *
     * @see ::withLabel
     *
     * @param mixed $label
     *
     * @return self
     */
    public function append($label): self
    {
        return $this->withLabel(- count($this->labels) - 1, $label);
    }

    /**
     * Returns an instance with the specified label added at the specified key.
     *
     * This method MUST retain the state of the current instance, and return
     * an instance that contains the new label
     *
     * If $key is non-negative, the added label will be the label at $key position from the start.
     * If $key is negative, the added label will be the label at $key position from the end.
     *
     * @param int   $key
     * @param mixed $label
     *
     * @throws InvalidLabelKey If the key is out of bounds
     * @throws InvalidLabel    If the label is converted to the NULL value
     *
     * @return self
     */
    public function withLabel(int $key, $label): self
    {
        $nb_labels = count($this->labels);
        if ($key < - $nb_labels - 1 || $key > $nb_labels) {
            throw new InvalidLabelKey(sprintf('the given key `%s` is invalid', $key));
        }

        if (0 > $key) {
            $key = $nb_labels + $key;
        }

        $label = $this->normalizeContent($label);
        if (null === $label) {
            throw new InvalidLabel(sprintf('The label can not be NULL'));
        }

        if (($this->labels[$key] ?? null) === $label) {
            return $this;
        }

        $labels = $this->labels;
        $labels[$key] = $label;
        ksort($labels);

        if (null !== $this->publicSuffix->getLabel($key)) {
            return new self(
                implode('.', array_reverse($labels)),
                null,
                $this->asciiIDNAOption,
                $this->unicodeIDNAOption
            );
        }

        return new self(
            implode('.', array_reverse($labels)),
            $this->publicSuffix,
            $this->asciiIDNAOption,
            $this->unicodeIDNAOption
        );
    }

    /**
     * Returns an instance with the label at the specified key removed.
     *
     * This method MUST retain the state of the current instance, and return
     * an instance without the specified label
     *
     * If $key is non-negative, the removed label will be the label at $key position from the start.
     * If $key is negative, the removed label will be the label at $key position from the end.
     *
     * @param int $key
     * @param int ...$keys remaining keys to remove
     *
     * @throws InvalidLabelKey If the key is out of bounds
     *
     * @return self
     */
    public function withoutLabel(int $key, int ...$keys): self
    {
        array_unshift($keys, $key);
        $nb_labels = count($this->labels);
        foreach ($keys as &$key) {
            if (- $nb_labels > $key || $nb_labels - 1 < $key) {
                throw new InvalidLabelKey(sprintf('the key `%s` is invalid', $key));
            }

            if (0 > $key) {
                $key += $nb_labels;
            }
        }
        unset($key);

        $deleted_keys = array_keys(array_count_values($keys));
        $labels = [];
        foreach ($this->labels as $key => $label) {
            if (!in_array($key, $deleted_keys, true)) {
                $labels[] = $label;
            }
        }

        if ([] === $labels) {
            return new self(null, null, $this->asciiIDNAOption, $this->unicodeIDNAOption);
        }

        $domain = implode('.', array_reverse($labels));
        $psContent = $this->publicSuffix->getContent();
        if (null === $psContent || '.'.$psContent !== substr($domain, - strlen($psContent) - 1)) {
            return new self($domain, null, $this->asciiIDNAOption, $this->unicodeIDNAOption);
        }

        return new self($domain, $this->publicSuffix, $this->asciiIDNAOption, $this->unicodeIDNAOption);
    }

    /**
     * Sets conversion options for idn_to_ascii.
     *
     * combination of IDNA_* constants (except IDNA_ERROR_* constants).
     *
     * @see https://www.php.net/manual/en/intl.constants.php
     *
     * @param int $option
     *
     * @return self
     */
    public function withAsciiIDNAOption(int $option): self
    {
        if ($option === $this->asciiIDNAOption) {
            return $this;
        }

        return new self($this->domain, $this->publicSuffix, $option, $this->unicodeIDNAOption);
    }

    /**
     * Sets conversion options for idn_to_utf8.
     *
     * combination of IDNA_* constants (except IDNA_ERROR_* constants).
     *
     * @see https://www.php.net/manual/en/intl.constants.php
     *
     * @param int $option
     *
     * @return self
     */
    public function withUnicodeIDNAOption(int $option): self
    {
        if ($option === $this->unicodeIDNAOption) {
            return $this;
        }

        return new self($this->domain, $this->publicSuffix, $this->asciiIDNAOption, $option);
    }
}<|MERGE_RESOLUTION|>--- conflicted
+++ resolved
@@ -328,7 +328,6 @@
     }
 
     /**
-<<<<<<< HEAD
      * Returns the object labels.
      */
     public function labels(): array
@@ -337,12 +336,9 @@
     }
 
     /**
-     * Set IDNA_* options for functions idn_to_ascii.
-=======
      * Gets conversion options for idn_to_ascii.
      *
      * combination of IDNA_* constants (except IDNA_ERROR_* constants).
->>>>>>> 4358200c
      *
      * @see https://www.php.net/manual/en/intl.constants.php
      *
