<?php

namespace Pdp;

class ParserTest extends \PHPUnit_Framework_TestCase
{
    /**
     * @var Parser
     */
    protected $parser;

    protected function setUp()
    {
        parent::setUp();
        $file = realpath(dirname(__DIR__) . '/../../data/public-suffix-list.php');
        $this->parser = new Parser(
            new PublicSuffixList($file)
        );
    }

    protected function tearDown()
    {
        $this->parser = null;
        parent::tearDown();
    }

    /**
     * @covers Pdp\Parser::isSuffixValid()
     */
    public function testIsSuffixValidFalse()
    {
        $this->assertFalse($this->parser->isSuffixValid('www.example.faketld'));
        $this->assertFalse($this->parser->isSuffixValid('example.example'));
    }

    /**
     * @covers Pdp\Parser::isSuffixValid()
     */
    public function testIsSuffixValidTrue()
    {
        $this->assertTrue($this->parser->isSuffixValid('www.example.com'));
        $this->assertTrue($this->parser->isSuffixValid('www.example.co.uk'));
        $this->assertTrue($this->parser->isSuffixValid('www.example.рф'));
        $this->assertTrue($this->parser->isSuffixValid('example.com.au'));
    }

    /**
     * @covers Pdp\Parser::parseUrl()
     * @covers ::pdp_parse_url
     */
    public function testParseBadUrlThrowsInvalidArgumentException()
    {
        $this->setExpectedException(
            '\InvalidArgumentException',
            'Invalid url http:///example.com'
        );

        $this->parser->parseUrl('http:///example.com');
    }

    /**
     * @covers       Pdp\Parser::parseUrl()
     * @dataProvider parseDataProvider
     *
     * @param $url
     * @param $publicSuffix
     * @param $registerableDomain
     * @param $subdomain
     * @param $hostPart
     */
    public function testParseUrl($url, $publicSuffix, $registrableDomain, $subdomain, $hostPart)
    {
        $pdpUrl = $this->parser->parseUrl($url);
        $this->assertInstanceOf('\Pdp\Uri\Url', $pdpUrl);
    }

    /**
     * @covers       Pdp\Parser::parseUrl()
     * @covers       Pdp\Parser::parseHost()
     * @dataProvider parseDataProvider
     *
     * @param $url
     * @param $publicSuffix
     * @param $registerableDomain
     * @param $subdomain
     * @param $hostPart
     */
    public function testParseHost($url, $publicSuffix, $registrableDomain, $subdomain, $hostPart)
    {
        $pdpUrl = $this->parser->parseUrl($url);
        $this->assertEquals($hostPart, $pdpUrl->getHost());

        $pdpHost = $this->parser->parseHost($hostPart);
        $this->assertInstanceOf('\Pdp\Uri\Url\Host', $pdpHost);
        $this->assertEquals($hostPart, $pdpHost->__toString());
    }

    /**
     * @covers       Pdp\Parser::parseUrl()
     * @covers       Pdp\Parser::getPublicSuffix()
     * @dataProvider parseDataProvider
     *
     * @param $url
     * @param $publicSuffix
     * @param $registerableDomain
     * @param $subdomain
     * @param $hostPart
     */
    public function testGetPublicSuffix($url, $publicSuffix, $registrableDomain, $subdomain, $hostPart)
    {
        $pdpUrl = $this->parser->parseUrl($url);
        $this->assertSame($publicSuffix, $pdpUrl->getHost()->getPublicSuffix());
        $this->assertSame($publicSuffix, $this->parser->getPublicSuffix($hostPart));
    }

    /**
     * @covers Pdp\Parser::getPublicSuffix()
     */
    public function testGetPublicSuffixHandlesWrongCaseProperly()
    {
        $publicSuffix = 'рф';
        $hostPart = 'Яндекс.РФ';

        $this->assertSame($publicSuffix, $this->parser->getPublicSuffix($hostPart));
    }

    /**
<<<<<<< HEAD
     * @covers       Pdp\Parser::parseUrl()
     * @covers       Pdp\Parser::getRegisterableDomain()
=======
     * @covers Pdp\Parser::parseUrl()
     * @covers Pdp\Parser::getRegistrableDomain()
>>>>>>> 4a4678f3
     * @dataProvider parseDataProvider
     *
     * @param $url
     * @param $publicSuffix
     * @param $registerableDomain
     * @param $subdomain
     * @param $hostPart
     */
    public function testGetRegistrableDomain($url, $publicSuffix, $registrableDomain, $subdomain, $hostPart)
    {
        $pdpUrl = $this->parser->parseUrl($url);
<<<<<<< HEAD
        $this->assertSame($registerableDomain, $pdpUrl->getHost()->getRegisterableDomain());
        $this->assertSame($registerableDomain, $this->parser->getRegisterableDomain($hostPart));
=======
        $this->assertSame($registrableDomain, $pdpUrl->getHost()->getRegistrableDomain());
        $this->assertSame($registrableDomain, $this->parser->getRegistrableDomain($hostPart));
>>>>>>> 4a4678f3
    }

    /**
     * @covers       Pdp\Parser::parseUrl()
     * @covers       Pdp\Parser::getSubdomain()
     * @dataProvider parseDataProvider
     *
     * @param $url
     * @param $publicSuffix
     * @param $registerableDomain
     * @param $subdomain
     * @param $hostPart
     */
    public function testGetSubdomain($url, $publicSuffix, $registrableDomain, $subdomain, $hostPart)
    {
        $pdpUrl = $this->parser->parseUrl($url);
        $this->assertSame($subdomain, $pdpUrl->getHost()->getSubdomain());
        $this->assertSame($subdomain, $this->parser->getSubdomain($hostPart));
    }

    /**
     * @covers Pdp\Parser::getSubdomain()
     */
    public function testGetSubdomainHandlesWrongCaseProperly()
    {
        $url = 'http://WWW.example.COM';
        $hostPart = 'WWW.example.com';
        $subdomain = 'www';
        $pdpUrl = $this->parser->parseUrl($url);

        $this->assertSame($subdomain, $pdpUrl->getHost()->getSubdomain());
        $this->assertSame($subdomain, $this->parser->getSubdomain($hostPart));
    }

    /**
     * @dataProvider parseDataProvider
     * @covers ::pdp_parse_url
     *
     * @param $url
     * @param $publicSuffix
     * @param $registerableDomain
     * @param $subdomain
     * @param $hostPart
     */
    public function testpdp_parse_urlCanReturnCorrectHost($url, $publicSuffix, $registrableDomain, $subdomain, $hostPart)
    {
        $this->assertEquals(
            $hostPart,
            pdp_parse_url('http://' . $hostPart, PHP_URL_HOST)
        );
    }

    /**
     * @group issue46
     * @group issue49
     *
     * Don't add a scheme to schemeless URLs
     *
     * @see https://github.com/jeremykendall/php-domain-parser/issues/46
     * @see https://github.com/jeremykendall/php-domain-parser/issues/49
     */
    public function testDoNotPrependSchemeToSchemelessUrls()
    {
        $schemeless = 'www.graphstory.com';
        $expected = 'www.graphstory.com';
        $url = $this->parser->parseUrl($schemeless);
        $actual = $url->__toString();

        $this->assertEquals($expected, $actual);

        $schemeless = '//www.graphstory.com';
        $expected = 'www.graphstory.com';
        $url = $this->parser->parseUrl($schemeless);
        $actual = $url->__toString();

        $this->assertEquals($expected, $actual);
    }

    public function parseDataProvider()
    {
        return array(
            // url, public suffix, registrable domain, subdomain, host part
            array('http://www.waxaudio.com.au/audio/albums/the_mashening', 'com.au', 'waxaudio.com.au', 'www', 'www.waxaudio.com.au'),
            array('example.COM', 'com', 'example.com', null, 'example.com'),
            array('giant.yyyy', 'yyyy', 'giant.yyyy', null, 'giant.yyyy'),
            array('cea-law.co.il', 'co.il', 'cea-law.co.il', null, 'cea-law.co.il'),
            array('http://edition.cnn.com/WORLD/', 'com', 'cnn.com', 'edition', 'edition.cnn.com'),
            array('http://en.wikipedia.org/', 'org', 'wikipedia.org', 'en', 'en.wikipedia.org'),
            array('a.b.c.mm', 'c.mm', 'b.c.mm', 'a', 'a.b.c.mm'),
            array('https://test.k12.ak.us', 'k12.ak.us', 'test.k12.ak.us', null, 'test.k12.ak.us'),
            array('www.scottwills.co.uk', 'co.uk', 'scottwills.co.uk', 'www', 'www.scottwills.co.uk'),
            array('b.ide.kyoto.jp', 'ide.kyoto.jp', 'b.ide.kyoto.jp', null, 'b.ide.kyoto.jp'),
            array('a.b.example.uk.com', 'uk.com', 'example.uk.com', 'a.b', 'a.b.example.uk.com'),
            array('test.nic.ar', 'ar', 'nic.ar', 'test', 'test.nic.ar'),
            array('a.b.test.ck', 'test.ck', 'b.test.ck', 'a', 'a.b.test.ck'),
            array('baez.songfest.om', 'om', 'songfest.om', 'baez', 'baez.songfest.om'),
            array('politics.news.omanpost.om', 'om', 'omanpost.om', 'politics.news', 'politics.news.omanpost.om'),
            // BEGIN https://github.com/jeremykendall/php-domain-parser/issues/16
            array('us.example.com', 'com', 'example.com', 'us', 'us.example.com'),
            array('us.example.na', 'na', 'example.na', 'us', 'us.example.na'),
            array('www.example.us.na', 'us.na', 'example.us.na', 'www', 'www.example.us.na'),
            array('us.example.org', 'org', 'example.org', 'us', 'us.example.org'),
            array('webhop.broken.biz', 'biz', 'broken.biz', 'webhop', 'webhop.broken.biz'),
            array('www.broken.webhop.biz', 'webhop.biz', 'broken.webhop.biz', 'www', 'www.broken.webhop.biz'),
            // END https://github.com/jeremykendall/php-domain-parser/issues/16
            // Test schemeless url
            array('//www.broken.webhop.biz', 'webhop.biz', 'broken.webhop.biz', 'www', 'www.broken.webhop.biz'),
            // Test ftp support - https://github.com/jeremykendall/php-domain-parser/issues/18
            array('ftp://www.waxaudio.com.au/audio/albums/the_mashening', 'com.au', 'waxaudio.com.au', 'www', 'www.waxaudio.com.au'),
            array('ftps://test.k12.ak.us', 'k12.ak.us', 'test.k12.ak.us', null, 'test.k12.ak.us'),
            // Test support for RFC 3986 compliant schemes
            // https://github.com/jeremykendall/php-domain-parser/issues/46
            array('fake-scheme+RFC-3986.compliant://example.com', 'com', 'example.com', null, 'example.com'),
            array('http://localhost', null, null, null, 'localhost'),
            array('test.museum', 'museum', 'test.museum', null, 'test.museum'),
            array('bob.smith.name', 'name', 'smith.name', 'bob', 'bob.smith.name'),
            array('tons.of.info', 'info', 'of.info', 'tons', 'tons.of.info'),
            // Test IDN parsing
            // BEGIN https://github.com/jeremykendall/php-domain-parser/issues/29
            array('http://Яндекс.РФ', 'рф', 'яндекс.рф', null, 'яндекс.рф'),
            // END https://github.com/jeremykendall/php-domain-parser/issues/29
            array('www.食狮.中国', '中国', '食狮.中国', 'www', 'www.食狮.中国'),
            array('食狮.com.cn', 'com.cn', '食狮.com.cn', null, '食狮.com.cn'),
            // Test punycode URLs
            array('www.xn--85x722f.xn--fiqs8s', 'xn--fiqs8s', 'xn--85x722f.xn--fiqs8s', 'www', 'www.xn--85x722f.xn--fiqs8s'),
            array('xn--85x722f.com.cn', 'com.cn', 'xn--85x722f.com.cn', null, 'xn--85x722f.com.cn'),
            // Test ipv6 URL
            array('http://[::1]/', null, null, null, '[::1]'),
            array('http://[2001:db8:85a3:8d3:1319:8a2e:370:7348]/', null, null, null, '[2001:db8:85a3:8d3:1319:8a2e:370:7348]'),
            array('https://[2001:db8:85a3:8d3:1319:8a2e:370:7348]:443/', null, null, null, '[2001:db8:85a3:8d3:1319:8a2e:370:7348]'),
            // Test IP address: Fixes #43
            array('http://192.168.1.2/', null, null, null, '192.168.1.2'),
            array('http://127.0.0.1:443', null, null, null, '127.0.0.1'),
            array('http://67.196.2.34/whois-archive/latest.php?page=2479', null, null, null, '67.196.2.34'),
            // Link-local addresses and zone indices
            array('http://[fe80::3%25eth0]', null, null, null, '[fe80::3%25eth0]'),
            array('http://[fe80::1%2511]', null, null, null, '[fe80::1%2511]'),
            array('http://www.example.dev', 'dev', 'example.dev', 'www', 'www.example.dev'),
            array('http://example.faketld', 'faketld', 'example.faketld', null, 'example.faketld'),
            // url, public suffix, registrable domain, subdomain, host part
        );
    }
}<|MERGE_RESOLUTION|>--- conflicted
+++ resolved
@@ -64,7 +64,7 @@
      *
      * @param $url
      * @param $publicSuffix
-     * @param $registerableDomain
+     * @param $registrableDomain
      * @param $subdomain
      * @param $hostPart
      */
@@ -81,7 +81,7 @@
      *
      * @param $url
      * @param $publicSuffix
-     * @param $registerableDomain
+     * @param $registrableDomain
      * @param $subdomain
      * @param $hostPart
      */
@@ -102,7 +102,7 @@
      *
      * @param $url
      * @param $publicSuffix
-     * @param $registerableDomain
+     * @param $registrableDomain
      * @param $subdomain
      * @param $hostPart
      */
@@ -125,31 +125,21 @@
     }
 
     /**
-<<<<<<< HEAD
-     * @covers       Pdp\Parser::parseUrl()
-     * @covers       Pdp\Parser::getRegisterableDomain()
-=======
      * @covers Pdp\Parser::parseUrl()
      * @covers Pdp\Parser::getRegistrableDomain()
->>>>>>> 4a4678f3
-     * @dataProvider parseDataProvider
-     *
-     * @param $url
-     * @param $publicSuffix
-     * @param $registerableDomain
+     * @dataProvider parseDataProvider
+     *
+     * @param $url
+     * @param $publicSuffix
+     * @param $registrableDomain
      * @param $subdomain
      * @param $hostPart
      */
     public function testGetRegistrableDomain($url, $publicSuffix, $registrableDomain, $subdomain, $hostPart)
     {
         $pdpUrl = $this->parser->parseUrl($url);
-<<<<<<< HEAD
-        $this->assertSame($registerableDomain, $pdpUrl->getHost()->getRegisterableDomain());
-        $this->assertSame($registerableDomain, $this->parser->getRegisterableDomain($hostPart));
-=======
         $this->assertSame($registrableDomain, $pdpUrl->getHost()->getRegistrableDomain());
         $this->assertSame($registrableDomain, $this->parser->getRegistrableDomain($hostPart));
->>>>>>> 4a4678f3
     }
 
     /**
@@ -159,7 +149,7 @@
      *
      * @param $url
      * @param $publicSuffix
-     * @param $registerableDomain
+     * @param $registrableDomain
      * @param $subdomain
      * @param $hostPart
      */
@@ -190,7 +180,7 @@
      *
      * @param $url
      * @param $publicSuffix
-     * @param $registerableDomain
+     * @param $registrableDomain
      * @param $subdomain
      * @param $hostPart
      */
